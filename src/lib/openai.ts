import OpenAI from 'openai';
import { ModelId, MODELS, ConversationSettings, Tool } from './types';

// 初始化 OpenAI 客户端
export const openai = new OpenAI({
  apiKey: process.env.AIHUBMIX_API_KEY!,
  baseURL: process.env.AIHUBMIX_BASE_URL || 'https://aihubmix.com/v1',
});

// 生成随机种子
export const generateSeed = () => Math.floor(Math.random() * 1000000000);

// Chat Completions API 调用
export async function createChatCompletion({
  model,
  messages,
  settings,
  tools,
  stream = false,
}: {
  model: ModelId;
  messages: any[];
  settings: ConversationSettings;
  tools?: Tool[];
  stream?: boolean;
}) {
  const modelConfig = MODELS[model];
  
  // 基础参数
  const params: any = {
    model,
    messages,
    stream,
  };

  // 添加设置参数
  if (settings.temperature !== undefined && modelConfig.supportsTemperature !== false) {
    params.temperature = settings.temperature;
  }
  // max tokens: chat 用 max_tokens；responses（如 gpt-5）用 max_output_tokens
  if (settings.maxTokens) {
    if (modelConfig.type === 'chat') {
      params.max_tokens = settings.maxTokens;
    } else {
      params.max_output_tokens = settings.maxTokens;
    }
  }
  if (settings.topP !== undefined && modelConfig.type === 'chat') {
    params.top_p = settings.topP;
  }
  if (settings.frequencyPenalty !== undefined && modelConfig.type === 'chat') {
    params.frequency_penalty = settings.frequencyPenalty;
  }
  if (settings.presencePenalty !== undefined && modelConfig.type === 'chat') {
    params.presence_penalty = settings.presencePenalty;
  }
  if (settings.seed !== undefined) {
    params.seed = settings.seed;
  }

  // 添加工具支持
  if (tools && tools.length > 0 && modelConfig.supportsTools) {
    params.tools = tools.map(tool => ({
      type: 'function',
      function: {
        name: tool.name,
        description: tool.description,
        parameters: tool.parameters,
      },
    }));
    params.tool_choice = 'auto';
  }

  // 添加网络搜索支持
  if (settings.webSearch && modelConfig.supportsSearch) {
    params.web_search_options = {};
  }

  return await openai.chat.completions.create(params);
}

// 使用 gpt-5-nano 判断应路由到的具体模型
async function routeGpt5Model(input: string | any[]): Promise<ModelId> {
  const content = typeof input === 'string' ? input : JSON.stringify(input);
  const router = await (openai as any).responses.create({
    model: 'gpt-5-nano',
    input: content,
    instructions:
      '你是模型路由器，根据用户问题难度在 gpt-5、gpt-5-mini、gpt-5-nano 中选择，直接返回模型名称。',
    reasoning: { effort: 'high' },
  });
  const choice =
    (router as any).output_text?.trim() ||
    (router as any).content?.trim() ||
    '';
  const valid: ModelId[] = ['gpt-5', 'gpt-5-mini', 'gpt-5-nano'];
<<<<<<< HEAD
  const selected = valid.includes(choice as ModelId) ? (choice as ModelId) : 'gpt-5-nano';
  console.log('🛣️ [GPT-5 Router] 路由到:', selected);
  return selected;
=======
  return valid.includes(choice as ModelId) ? (choice as ModelId) : 'gpt-5-nano';
>>>>>>> e9fc2493
}

// Responses API 调用（支持 gpt-5 系列模型自动路由）
export async function createResponse({
  model,
  input,
  instructions,
  settings,
  tools,
  stream = false,
}: {
  model: ModelId;
  input: string | any[];
  instructions?: string;
  settings: ConversationSettings;
  tools?: Tool[];
  stream?: boolean;
}) {
  let finalModel: ModelId = model;
  if (model === 'gpt-5') {
    finalModel = await routeGpt5Model(input);
  }

  const modelConfig = MODELS[finalModel];

  // 基础参数
  const params: any = {
    model: finalModel,
    input,
    stream,
  };

  // 添加指令
  if (instructions) {
    params.instructions = instructions;
  }

  if (modelConfig.supportsVerbosity && settings.text) {
    params.text = settings.text;
  }

  // 最大输出 Token（推理/Responses API 使用）
  if (settings.maxTokens) {
    params.max_output_tokens = settings.maxTokens;
  }

  // 添加工具支持
  if (tools && tools.length > 0 && modelConfig.supportsTools) {
    params.tools = tools;
    params.tool_choice = 'auto';
  }

  // 添加网络搜索支持
  if (settings.webSearch && modelConfig.supportsSearch) {
    params.web_search_options = {};
  }

  return await (openai as any).responses.create(params);
}

// 预定义的工具函数
export const PREDEFINED_TOOLS: Tool[] = [
  {
    type: 'function',
    name: 'get_current_weather',
    description: '获取指定地点的当前天气信息',
    parameters: {
      type: 'object',
      properties: {
        location: {
          type: 'string',
          description: '城市和州/省，例如：北京, 中国 或 San Francisco, CA',
        },
        unit: {
          type: 'string',
          enum: ['celsius', 'fahrenheit'],
          description: '温度单位',
        },
      },
      required: ['location', 'unit'],
    },
  },
  {
    type: 'function',
    name: 'calculate_math',
    description: '执行数学计算',
    parameters: {
      type: 'object',
      properties: {
        expression: {
          type: 'string',
          description: '要计算的数学表达式，例如：2 + 2 * 3',
        },
      },
      required: ['expression'],
    },
  },
  {
    type: 'function',
    name: 'get_current_time',
    description: '获取当前时间',
    parameters: {
      type: 'object',
      properties: {
        timezone: {
          type: 'string',
          description: '时区，例如：Asia/Shanghai, America/New_York',
        },
      },
      required: [],
    },
  },
];

// 执行工具函数
export async function executeFunction(name: string, args: any): Promise<string> {
  try {
    switch (name) {
      case 'get_current_weather':
        // 模拟天气 API 调用
        const { location, unit } = args;
        const temperature = unit === 'celsius' ? '22°C' : '72°F';
        return `${location} 的当前天气：晴朗，温度 ${temperature}，湿度 60%，风速 5km/h`;

      case 'calculate_math':
        // 安全的数学计算
        const { expression } = args;
        // 简单的数学表达式计算（生产环境中应使用更安全的计算库）
        const result = Function(`"use strict"; return (${expression})`)();
        return `计算结果：${expression} = ${result}`;

      case 'get_current_time':
        // 获取当前时间
        const { timezone = 'Asia/Shanghai' } = args;
        const now = new Date();
        const timeString = now.toLocaleString('zh-CN', { 
          timeZone: timezone,
          year: 'numeric',
          month: '2-digit',
          day: '2-digit',
          hour: '2-digit',
          minute: '2-digit',
          second: '2-digit',
        });
        return `当前时间（${timezone}）：${timeString}`;

      default:
        return `未知函数：${name}`;
    }
  } catch (error) {
    return `执行函数 ${name} 时出错：${error}`;
  }
}

// 处理图像输入
export function formatImageInput(imageUrl: string, text: string) {
  return [
    {
      role: 'user',
      content: [
        { type: 'input_text', text },
        { type: 'input_image', image_url: imageUrl },
      ],
    },
  ];
}

// 验证模型是否支持特定功能
export function validateModelFeature(model: ModelId, feature: string): boolean {
  const modelConfig = MODELS[model];
  switch (feature) {
    case 'vision':
      return modelConfig.supportsVision || false;
    case 'search':
      return modelConfig.supportsSearch || false;
    case 'tools':
      return modelConfig.supportsTools || false;
    case 'reasoning':
      return modelConfig.supportsReasoning || false;
    case 'verbosity':
      return modelConfig.supportsVerbosity || false;
    case 'temperature':
      return modelConfig.supportsTemperature !== false;
    default:
      return false;
  }
}<|MERGE_RESOLUTION|>--- conflicted
+++ resolved
@@ -94,13 +94,10 @@
     (router as any).content?.trim() ||
     '';
   const valid: ModelId[] = ['gpt-5', 'gpt-5-mini', 'gpt-5-nano'];
-<<<<<<< HEAD
   const selected = valid.includes(choice as ModelId) ? (choice as ModelId) : 'gpt-5-nano';
   console.log('🛣️ [GPT-5 Router] 路由到:', selected);
   return selected;
-=======
-  return valid.includes(choice as ModelId) ? (choice as ModelId) : 'gpt-5-nano';
->>>>>>> e9fc2493
+
 }
 
 // Responses API 调用（支持 gpt-5 系列模型自动路由）
